﻿<?xml version="1.0" encoding="utf-8"?>
<Project ToolsVersion="4.0" DefaultTargets="Build" xmlns="http://schemas.microsoft.com/developer/msbuild/2003">
  <PropertyGroup>
    <Configuration Condition=" '$(Configuration)' == '' ">Debug</Configuration>
    <Platform Condition=" '$(Platform)' == '' ">AnyCPU</Platform>
    <ProductVersion>8.0.30703</ProductVersion>
    <SchemaVersion>2.0</SchemaVersion>
    <ProjectGuid>{B1D46572-91EC-4B56-A7B1-37ABCBD7D57F}</ProjectGuid>
    <OutputType>Library</OutputType>
    <AppDesignerFolder>Properties</AppDesignerFolder>
    <RootNamespace>Dapper.Fluent.Tests</RootNamespace>
    <AssemblyName>Dapper.Fluent.Tests</AssemblyName>
    <TargetFrameworkVersion>v4.0</TargetFrameworkVersion>
    <FileAlignment>512</FileAlignment>
    <PublishUrl>publish\</PublishUrl>
    <Install>true</Install>
    <InstallFrom>Disk</InstallFrom>
    <UpdateEnabled>false</UpdateEnabled>
    <UpdateMode>Foreground</UpdateMode>
    <UpdateInterval>7</UpdateInterval>
    <UpdateIntervalUnits>Days</UpdateIntervalUnits>
    <UpdatePeriodically>false</UpdatePeriodically>
    <UpdateRequired>false</UpdateRequired>
    <MapFileExtensions>true</MapFileExtensions>
    <ApplicationRevision>0</ApplicationRevision>
    <ApplicationVersion>1.0.0.%2a</ApplicationVersion>
    <IsWebBootstrapper>false</IsWebBootstrapper>
    <UseApplicationTrust>false</UseApplicationTrust>
    <BootstrapperEnabled>true</BootstrapperEnabled>
  </PropertyGroup>
  <PropertyGroup Condition=" '$(Configuration)|$(Platform)' == 'Debug|AnyCPU' ">
    <DebugSymbols>true</DebugSymbols>
    <DebugType>full</DebugType>
    <Optimize>false</Optimize>
    <OutputPath>bin\Debug\</OutputPath>
    <DefineConstants>DEBUG;TRACE</DefineConstants>
    <ErrorReport>prompt</ErrorReport>
    <WarningLevel>4</WarningLevel>
  </PropertyGroup>
  <PropertyGroup Condition=" '$(Configuration)|$(Platform)' == 'Release|AnyCPU' ">
    <DebugType>pdbonly</DebugType>
    <Optimize>true</Optimize>
    <OutputPath>bin\Release\</OutputPath>
    <DefineConstants>TRACE</DefineConstants>
    <ErrorReport>prompt</ErrorReport>
    <WarningLevel>4</WarningLevel>
  </PropertyGroup>
  <ItemGroup>
    <Reference Include="System" />
    <Reference Include="System.configuration" />
    <Reference Include="System.Core" />
    <Reference Include="System.Data.Entity" />
    <Reference Include="System.Runtime.Serialization" />
    <Reference Include="System.Security" />
    <Reference Include="System.Xml.Linq" />
    <Reference Include="System.Data.DataSetExtensions" />
    <Reference Include="Microsoft.CSharp" />
    <Reference Include="System.Data" />
    <Reference Include="System.Xml" />
    <Reference Include="xunit">
      <HintPath>..\packages\xunit.1.9.1\lib\net20\xunit.dll</HintPath>
    </Reference>
  </ItemGroup>
  <ItemGroup>
    <Compile Include="Entities\Category.cs" />
    <Compile Include="Entities\Customer.cs" />
    <Compile Include="Entities\CustOrderHist.cs" />
    <Compile Include="Entities\Employee.cs" />
    <Compile Include="Entities\EmployeeSalesByCountryResult.cs" />
    <Compile Include="Entities\Order.cs" />
    <Compile Include="Entities\Shipper.cs" />
    <Compile Include="Facts.cs" />
    <Compile Include="Entities\Product.cs" />
    <Compile Include="Properties\AssemblyInfo.cs" />
    <Compile Include="Entities\Supplier.cs" />
  </ItemGroup>
  <ItemGroup>
    <ProjectReference Include="..\Dapper.Fluent\Dapper.Fluent.csproj">
      <Project>{972D7E05-F949-42E2-9EE1-C8E631A1AC2C}</Project>
      <Name>Dapper.Fluent</Name>
    </ProjectReference>
  </ItemGroup>
  <ItemGroup>
<<<<<<< HEAD
=======
    <None Include="App.config" />
    <None Include="packages.config">
      <SubType>Designer</SubType>
    </None>
  </ItemGroup>
  <ItemGroup>
>>>>>>> 4fbc83ba
    <BootstrapperPackage Include=".NETFramework,Version=v4.0">
      <Visible>False</Visible>
      <ProductName>Microsoft .NET Framework 4 %28x86 and x64%29</ProductName>
      <Install>true</Install>
    </BootstrapperPackage>
    <BootstrapperPackage Include="Microsoft.Net.Client.3.5">
      <Visible>False</Visible>
      <ProductName>.NET Framework 3.5 SP1 Client Profile</ProductName>
      <Install>false</Install>
    </BootstrapperPackage>
    <BootstrapperPackage Include="Microsoft.Net.Framework.3.5.SP1">
      <Visible>False</Visible>
      <ProductName>.NET Framework 3.5 SP1</ProductName>
      <Install>false</Install>
    </BootstrapperPackage>
    <BootstrapperPackage Include="Microsoft.Sql.Server.Express.10.0">
      <Visible>False</Visible>
      <ProductName>SQL Server 2008 Express</ProductName>
      <Install>true</Install>
    </BootstrapperPackage>
    <BootstrapperPackage Include="Microsoft.Windows.Installer.3.1">
      <Visible>False</Visible>
      <ProductName>Windows Installer 3.1</ProductName>
      <Install>true</Install>
    </BootstrapperPackage>
    <BootstrapperPackage Include="Microsoft.Windows.Installer.4.5">
      <Visible>False</Visible>
      <ProductName>Windows Installer 4.5</ProductName>
      <Install>true</Install>
    </BootstrapperPackage>
  </ItemGroup>
  <ItemGroup>
    <None Include="packages.config" />
  </ItemGroup>
  <Import Project="$(MSBuildToolsPath)\Microsoft.CSharp.targets" />
  <!-- To modify your build process, add your task inside one of the targets below and uncomment it. 
       Other similar extension points exist, see Microsoft.Common.targets.
  <Target Name="BeforeBuild">
  </Target>
  <Target Name="AfterBuild">
  </Target>
  -->
</Project><|MERGE_RESOLUTION|>--- conflicted
+++ resolved
@@ -1,135 +1,129 @@
-﻿<?xml version="1.0" encoding="utf-8"?>
-<Project ToolsVersion="4.0" DefaultTargets="Build" xmlns="http://schemas.microsoft.com/developer/msbuild/2003">
-  <PropertyGroup>
-    <Configuration Condition=" '$(Configuration)' == '' ">Debug</Configuration>
-    <Platform Condition=" '$(Platform)' == '' ">AnyCPU</Platform>
-    <ProductVersion>8.0.30703</ProductVersion>
-    <SchemaVersion>2.0</SchemaVersion>
-    <ProjectGuid>{B1D46572-91EC-4B56-A7B1-37ABCBD7D57F}</ProjectGuid>
-    <OutputType>Library</OutputType>
-    <AppDesignerFolder>Properties</AppDesignerFolder>
-    <RootNamespace>Dapper.Fluent.Tests</RootNamespace>
-    <AssemblyName>Dapper.Fluent.Tests</AssemblyName>
-    <TargetFrameworkVersion>v4.0</TargetFrameworkVersion>
-    <FileAlignment>512</FileAlignment>
-    <PublishUrl>publish\</PublishUrl>
-    <Install>true</Install>
-    <InstallFrom>Disk</InstallFrom>
-    <UpdateEnabled>false</UpdateEnabled>
-    <UpdateMode>Foreground</UpdateMode>
-    <UpdateInterval>7</UpdateInterval>
-    <UpdateIntervalUnits>Days</UpdateIntervalUnits>
-    <UpdatePeriodically>false</UpdatePeriodically>
-    <UpdateRequired>false</UpdateRequired>
-    <MapFileExtensions>true</MapFileExtensions>
-    <ApplicationRevision>0</ApplicationRevision>
-    <ApplicationVersion>1.0.0.%2a</ApplicationVersion>
-    <IsWebBootstrapper>false</IsWebBootstrapper>
-    <UseApplicationTrust>false</UseApplicationTrust>
-    <BootstrapperEnabled>true</BootstrapperEnabled>
-  </PropertyGroup>
-  <PropertyGroup Condition=" '$(Configuration)|$(Platform)' == 'Debug|AnyCPU' ">
-    <DebugSymbols>true</DebugSymbols>
-    <DebugType>full</DebugType>
-    <Optimize>false</Optimize>
-    <OutputPath>bin\Debug\</OutputPath>
-    <DefineConstants>DEBUG;TRACE</DefineConstants>
-    <ErrorReport>prompt</ErrorReport>
-    <WarningLevel>4</WarningLevel>
-  </PropertyGroup>
-  <PropertyGroup Condition=" '$(Configuration)|$(Platform)' == 'Release|AnyCPU' ">
-    <DebugType>pdbonly</DebugType>
-    <Optimize>true</Optimize>
-    <OutputPath>bin\Release\</OutputPath>
-    <DefineConstants>TRACE</DefineConstants>
-    <ErrorReport>prompt</ErrorReport>
-    <WarningLevel>4</WarningLevel>
-  </PropertyGroup>
-  <ItemGroup>
-    <Reference Include="System" />
-    <Reference Include="System.configuration" />
-    <Reference Include="System.Core" />
-    <Reference Include="System.Data.Entity" />
-    <Reference Include="System.Runtime.Serialization" />
-    <Reference Include="System.Security" />
-    <Reference Include="System.Xml.Linq" />
-    <Reference Include="System.Data.DataSetExtensions" />
-    <Reference Include="Microsoft.CSharp" />
-    <Reference Include="System.Data" />
-    <Reference Include="System.Xml" />
-    <Reference Include="xunit">
-      <HintPath>..\packages\xunit.1.9.1\lib\net20\xunit.dll</HintPath>
-    </Reference>
-  </ItemGroup>
-  <ItemGroup>
-    <Compile Include="Entities\Category.cs" />
-    <Compile Include="Entities\Customer.cs" />
-    <Compile Include="Entities\CustOrderHist.cs" />
-    <Compile Include="Entities\Employee.cs" />
-    <Compile Include="Entities\EmployeeSalesByCountryResult.cs" />
-    <Compile Include="Entities\Order.cs" />
-    <Compile Include="Entities\Shipper.cs" />
-    <Compile Include="Facts.cs" />
-    <Compile Include="Entities\Product.cs" />
-    <Compile Include="Properties\AssemblyInfo.cs" />
-    <Compile Include="Entities\Supplier.cs" />
-  </ItemGroup>
-  <ItemGroup>
-    <ProjectReference Include="..\Dapper.Fluent\Dapper.Fluent.csproj">
-      <Project>{972D7E05-F949-42E2-9EE1-C8E631A1AC2C}</Project>
-      <Name>Dapper.Fluent</Name>
-    </ProjectReference>
-  </ItemGroup>
-  <ItemGroup>
-<<<<<<< HEAD
-=======
-    <None Include="App.config" />
-    <None Include="packages.config">
-      <SubType>Designer</SubType>
-    </None>
-  </ItemGroup>
-  <ItemGroup>
->>>>>>> 4fbc83ba
-    <BootstrapperPackage Include=".NETFramework,Version=v4.0">
-      <Visible>False</Visible>
-      <ProductName>Microsoft .NET Framework 4 %28x86 and x64%29</ProductName>
-      <Install>true</Install>
-    </BootstrapperPackage>
-    <BootstrapperPackage Include="Microsoft.Net.Client.3.5">
-      <Visible>False</Visible>
-      <ProductName>.NET Framework 3.5 SP1 Client Profile</ProductName>
-      <Install>false</Install>
-    </BootstrapperPackage>
-    <BootstrapperPackage Include="Microsoft.Net.Framework.3.5.SP1">
-      <Visible>False</Visible>
-      <ProductName>.NET Framework 3.5 SP1</ProductName>
-      <Install>false</Install>
-    </BootstrapperPackage>
-    <BootstrapperPackage Include="Microsoft.Sql.Server.Express.10.0">
-      <Visible>False</Visible>
-      <ProductName>SQL Server 2008 Express</ProductName>
-      <Install>true</Install>
-    </BootstrapperPackage>
-    <BootstrapperPackage Include="Microsoft.Windows.Installer.3.1">
-      <Visible>False</Visible>
-      <ProductName>Windows Installer 3.1</ProductName>
-      <Install>true</Install>
-    </BootstrapperPackage>
-    <BootstrapperPackage Include="Microsoft.Windows.Installer.4.5">
-      <Visible>False</Visible>
-      <ProductName>Windows Installer 4.5</ProductName>
-      <Install>true</Install>
-    </BootstrapperPackage>
-  </ItemGroup>
-  <ItemGroup>
-    <None Include="packages.config" />
-  </ItemGroup>
-  <Import Project="$(MSBuildToolsPath)\Microsoft.CSharp.targets" />
-  <!-- To modify your build process, add your task inside one of the targets below and uncomment it. 
-       Other similar extension points exist, see Microsoft.Common.targets.
-  <Target Name="BeforeBuild">
-  </Target>
-  <Target Name="AfterBuild">
-  </Target>
-  -->
+﻿<?xml version="1.0" encoding="utf-8"?>
+<Project ToolsVersion="4.0" DefaultTargets="Build" xmlns="http://schemas.microsoft.com/developer/msbuild/2003">
+  <PropertyGroup>
+    <Configuration Condition=" '$(Configuration)' == '' ">Debug</Configuration>
+    <Platform Condition=" '$(Platform)' == '' ">AnyCPU</Platform>
+    <ProductVersion>8.0.30703</ProductVersion>
+    <SchemaVersion>2.0</SchemaVersion>
+    <ProjectGuid>{B1D46572-91EC-4B56-A7B1-37ABCBD7D57F}</ProjectGuid>
+    <OutputType>Library</OutputType>
+    <AppDesignerFolder>Properties</AppDesignerFolder>
+    <RootNamespace>Dapper.Fluent.Tests</RootNamespace>
+    <AssemblyName>Dapper.Fluent.Tests</AssemblyName>
+    <TargetFrameworkVersion>v4.0</TargetFrameworkVersion>
+    <FileAlignment>512</FileAlignment>
+    <PublishUrl>publish\</PublishUrl>
+    <Install>true</Install>
+    <InstallFrom>Disk</InstallFrom>
+    <UpdateEnabled>false</UpdateEnabled>
+    <UpdateMode>Foreground</UpdateMode>
+    <UpdateInterval>7</UpdateInterval>
+    <UpdateIntervalUnits>Days</UpdateIntervalUnits>
+    <UpdatePeriodically>false</UpdatePeriodically>
+    <UpdateRequired>false</UpdateRequired>
+    <MapFileExtensions>true</MapFileExtensions>
+    <ApplicationRevision>0</ApplicationRevision>
+    <ApplicationVersion>1.0.0.%2a</ApplicationVersion>
+    <IsWebBootstrapper>false</IsWebBootstrapper>
+    <UseApplicationTrust>false</UseApplicationTrust>
+    <BootstrapperEnabled>true</BootstrapperEnabled>
+  </PropertyGroup>
+  <PropertyGroup Condition=" '$(Configuration)|$(Platform)' == 'Debug|AnyCPU' ">
+    <DebugSymbols>true</DebugSymbols>
+    <DebugType>full</DebugType>
+    <Optimize>false</Optimize>
+    <OutputPath>bin\Debug\</OutputPath>
+    <DefineConstants>DEBUG;TRACE</DefineConstants>
+    <ErrorReport>prompt</ErrorReport>
+    <WarningLevel>4</WarningLevel>
+  </PropertyGroup>
+  <PropertyGroup Condition=" '$(Configuration)|$(Platform)' == 'Release|AnyCPU' ">
+    <DebugType>pdbonly</DebugType>
+    <Optimize>true</Optimize>
+    <OutputPath>bin\Release\</OutputPath>
+    <DefineConstants>TRACE</DefineConstants>
+    <ErrorReport>prompt</ErrorReport>
+    <WarningLevel>4</WarningLevel>
+  </PropertyGroup>
+  <ItemGroup>
+    <Reference Include="System" />
+    <Reference Include="System.configuration" />
+    <Reference Include="System.Core" />
+    <Reference Include="System.Data.Entity" />
+    <Reference Include="System.Runtime.Serialization" />
+    <Reference Include="System.Security" />
+    <Reference Include="System.Xml.Linq" />
+    <Reference Include="System.Data.DataSetExtensions" />
+    <Reference Include="Microsoft.CSharp" />
+    <Reference Include="System.Data" />
+    <Reference Include="System.Xml" />
+    <Reference Include="xunit">
+      <HintPath>..\Dapper.Fluent\packages\xunit.1.9.1\lib\net20\xunit.dll</HintPath>
+    </Reference>
+  </ItemGroup>
+  <ItemGroup>
+    <Compile Include="Entities\Category.cs" />
+    <Compile Include="Entities\Customer.cs" />
+    <Compile Include="Entities\CustOrderHist.cs" />
+    <Compile Include="Entities\Employee.cs" />
+    <Compile Include="Entities\EmployeeSalesByCountryResult.cs" />
+    <Compile Include="Entities\Order.cs" />
+    <Compile Include="Entities\Shipper.cs" />
+    <Compile Include="Facts.cs" />
+    <Compile Include="Entities\Product.cs" />
+    <Compile Include="Properties\AssemblyInfo.cs" />
+    <Compile Include="Entities\Supplier.cs" />
+  </ItemGroup>
+  <ItemGroup>
+    <ProjectReference Include="..\Dapper.Fluent\Dapper.Fluent.csproj">
+      <Project>{972D7E05-F949-42E2-9EE1-C8E631A1AC2C}</Project>
+      <Name>Dapper.Fluent</Name>
+    </ProjectReference>
+  </ItemGroup>
+  <ItemGroup>
+    <None Include="App.config" />
+    <None Include="packages.config">
+      <SubType>Designer</SubType>
+    </None>
+  </ItemGroup>
+  <ItemGroup>
+    <BootstrapperPackage Include=".NETFramework,Version=v4.0">
+      <Visible>False</Visible>
+      <ProductName>Microsoft .NET Framework 4 %28x86 and x64%29</ProductName>
+      <Install>true</Install>
+    </BootstrapperPackage>
+    <BootstrapperPackage Include="Microsoft.Net.Client.3.5">
+      <Visible>False</Visible>
+      <ProductName>.NET Framework 3.5 SP1 Client Profile</ProductName>
+      <Install>false</Install>
+    </BootstrapperPackage>
+    <BootstrapperPackage Include="Microsoft.Net.Framework.3.5.SP1">
+      <Visible>False</Visible>
+      <ProductName>.NET Framework 3.5 SP1</ProductName>
+      <Install>false</Install>
+    </BootstrapperPackage>
+    <BootstrapperPackage Include="Microsoft.Sql.Server.Express.10.0">
+      <Visible>False</Visible>
+      <ProductName>SQL Server 2008 Express</ProductName>
+      <Install>true</Install>
+    </BootstrapperPackage>
+    <BootstrapperPackage Include="Microsoft.Windows.Installer.3.1">
+      <Visible>False</Visible>
+      <ProductName>Windows Installer 3.1</ProductName>
+      <Install>true</Install>
+    </BootstrapperPackage>
+    <BootstrapperPackage Include="Microsoft.Windows.Installer.4.5">
+      <Visible>False</Visible>
+      <ProductName>Windows Installer 4.5</ProductName>
+      <Install>true</Install>
+    </BootstrapperPackage>
+  </ItemGroup>
+  <Import Project="$(MSBuildToolsPath)\Microsoft.CSharp.targets" />
+  <!-- To modify your build process, add your task inside one of the targets below and uncomment it. 
+       Other similar extension points exist, see Microsoft.Common.targets.
+  <Target Name="BeforeBuild">
+  </Target>
+  <Target Name="AfterBuild">
+  </Target>
+  -->
 </Project>