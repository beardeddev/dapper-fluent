--- conflicted
+++ resolved
@@ -1,77 +1,72 @@
-## Dapper Fluent API
-
-Dapper.Fluent is a small and easy library that supports fluent API for query construction and execution over database connection using [Dapper.Net](https://github.com/SamSaffron/dapper-dot-net). 
-
-### Core Features
-
-- Fluent interface, an object oriented API that aims to provide readable code.
-- Using full power of [Dapper.Net](https://github.com/SamSaffron/dapper-dot-net) in elegant way.
-- Implementation of API close to [BLToolkit](http://bltoolkit.net) ORM API.
-
-### Overview
-**Fluent API**
-```csharp
-IDbManager SetCommand(string commandText);
-IDbManager SetCommand(string commandText, object parameters);
-IDbManager SetSpCommand(string commandText);
-IDbManager SetSpCommand(string commandText, object parameters);
-IDbManager AddParameter(string name, object value);
-IDbManager AddParameter(string name, DbType dbType, ParameterDirection direction);
-IDbManager AddParameter(string name, object value, DbType dbType, ParameterDirection direction);
-IDbManager AddParameter(string name, object value, DbType dbType, ParameterDirection direction, int? size);
-```
-**Transactions support**
-```csharp
-void BeginTransaction();
-void BeginTransaction(IsolationLevel isolationLevel);
-void CommitTransaction();
-void RollbackTransaction();
-```
-**Querying**
-```csharp
-int Execute();
-T ExecuteObject<T>() where T : class;
-IEnumerable<T> ExecuteList<T>() where T : class;
-Tuple<IEnumerable<T1>, IEnumerable<T2>, IEnumerable<T3>> ExecuteMultiple<T1, T2, T3>();
-Tuple<IEnumerable<T1>, IEnumerable<T2>> ExecuteMultiple<T1, T2>();
-IEnumerable<TResult> ExecuteMultiMapping<T1, T2, TResult>(Func<T1, T2, TResult> map, string splitOn);
-IEnumerable<TResult> ExecuteMultiMapping<T1, T2, T3, TResult>(Func<T1, T2, T3, TResult> map, string splitOn);
-IEnumerable<TResult> ExecuteMultiMapping<T1, T2, T3, T4, TResult>(Func<T1, T2, T3, T4, TResult> map, string splitOn);
-IEnumerable<TResult> ExecuteMultiMapping<T1, T2, T3, T4, T5, TResult>(Func<T1, T2, T3, T4, T5, TResult> map, string splitOn = "Id");
-
-```
-
-### Examples usage
-
-**Setting up fluent API context:**
-
-```csharp
-DbProviderFactory factory = DbProviderFactories.GetFactory(providerName);
-IDbConnection connection = factory.CreateConnection();
-IDbManager dbManager = new DbManager(connection);
-```
-**Querying for posts by id using stored procedure:**
-```csharp
-dbManager.SetSpCommand("sp_Posts_FindById", new { @id = id })
-    .ExecuteObject<Post>();
-```
-
-**Querying for posts:**
-
-```csharp
-dbManager.SetCommand("SELECT * FROM [dbo].[Posts] WHERE [PublishedOn] BETWEEN @StartDate AND @EndDate AND [Status] = @Status")
-    .AddParameter("StartDate", DateTime.UtcNow.AddDays(-7))
-    .AddParameter("EndDate", DateTime.UtcNow)
-    .AddParameter("Status", (byte)Status.Active)
-    .ExecuteList<Post>();
-```
-
-### TODO:
-<<<<<<< HEAD
-- Add example of using IOC, best practices
-=======
-- Implement output parameters handling
-- Add example of using IOC, best practices
-
-
->>>>>>> 4fbc83ba
+## Dapper Fluent API
+
+Dapper.Fluent is a small and easy library that supports fluent API for query construction and execution over database connection using [Dapper.Net](https://github.com/SamSaffron/dapper-dot-net). 
+
+### Core Features
+
+- Fluent interface, an object oriented API that aims to provide readable code.
+- Using full power of [Dapper.Net](https://github.com/SamSaffron/dapper-dot-net) in elegant way.
+- Implementation of API close to [BLToolkit](http://bltoolkit.net) ORM API.
+
+### Overview
+**Fluent API**
+```csharp
+IDbManager SetCommand(string commandText);
+IDbManager SetCommand(string commandText, object parameters);
+IDbManager SetSpCommand(string commandText);
+IDbManager SetSpCommand(string commandText, object parameters);
+IDbManager AddParameter(string name, object value);
+IDbManager AddParameter(string name, DbType dbType, ParameterDirection direction);
+IDbManager AddParameter(string name, object value, DbType dbType, ParameterDirection direction);
+IDbManager AddParameter(string name, object value, DbType dbType, ParameterDirection direction, int? size);
+```
+**Transactions support**
+```csharp
+void BeginTransaction();
+void BeginTransaction(IsolationLevel isolationLevel);
+void CommitTransaction();
+void RollbackTransaction();
+```
+**Querying**
+```csharp
+int Execute();
+T ExecuteObject<T>() where T : class;
+IEnumerable<T> ExecuteList<T>() where T : class;
+Tuple<IEnumerable<T1>, IEnumerable<T2>, IEnumerable<T3>> ExecuteMultiple<T1, T2, T3>();
+Tuple<IEnumerable<T1>, IEnumerable<T2>> ExecuteMultiple<T1, T2>();
+IEnumerable<TResult> ExecuteMultiMapping<T1, T2, TResult>(Func<T1, T2, TResult> map, string splitOn);
+IEnumerable<TResult> ExecuteMultiMapping<T1, T2, T3, TResult>(Func<T1, T2, T3, TResult> map, string splitOn);
+IEnumerable<TResult> ExecuteMultiMapping<T1, T2, T3, T4, TResult>(Func<T1, T2, T3, T4, TResult> map, string splitOn);
+IEnumerable<TResult> ExecuteMultiMapping<T1, T2, T3, T4, T5, TResult>(Func<T1, T2, T3, T4, T5, TResult> map, string splitOn = "Id");
+
+```
+
+### Examples usage
+
+**Setting up fluent API context:**
+
+```csharp
+DbProviderFactory factory = DbProviderFactories.GetFactory(providerName);
+IDbConnection connection = factory.CreateConnection();
+IDbManager dbManager = new DbManager(connection);
+```
+**Querying for posts by id using stored procedure:**
+```csharp
+dbManager.SetSpCommand("sp_Posts_FindById", new { @id = id })
+    .ExecuteObject<Post>();
+```
+
+**Querying for posts:**
+
+```csharp
+dbManager.SetCommand("SELECT * FROM [dbo].[Posts] WHERE [PublishedOn] BETWEEN @StartDate AND @EndDate AND [Status] = @Status")
+    .AddParameter("StartDate", DateTime.UtcNow.AddDays(-7))
+    .AddParameter("EndDate", DateTime.UtcNow)
+    .AddParameter("Status", (byte)Status.Active)
+    .ExecuteList<Post>();
+```
+
+### TODO:
+- Implement output parameters handling
+- Add example of using IOC, best practices
+